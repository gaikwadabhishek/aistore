// Package dfc provides distributed file-based cache with Amazon and Google Cloud backends.
/*
 * Copyright (c) 2017, NVIDIA CORPORATION. All rights reserved.  *
 */
package dfc

import (
	"encoding/hex"
	"encoding/json"
	"fmt"
	"net/http"
	"os"
	"strings"
	"time"

	"cloud.google.com/go/storage"
	"github.com/golang/glog"
	"golang.org/x/net/context"
	"google.golang.org/api/iterator"
)

//======
//
// types
//
//======
type gcpif struct {
}

//======
//
// global - FIXME: environ
//
//======
func getProjID() string {
	return os.Getenv("GOOGLE_CLOUD_PROJECT")
}

//======
//
// methods
//
//======
func (cloudif *gcpif) listbucket(w http.ResponseWriter, bucket string, msg *GetMsg) (errstr string) {
	glog.Infof("gcp listbucket %s", bucket)
	client, gctx, errstr := createclient()
	if errstr != "" {
		return
	}
	it := client.Bucket(bucket).Objects(gctx, nil)

	var reslist = BucketList{Entries: make([]*BucketEntry, 0, 1000)}
	for {
		attrs, err := it.Next()
		if err == iterator.Done {
			break
		}
		entry := &BucketEntry{}
		entry.Name = attrs.Name
		if strings.Contains(msg.GetProps, GetPropsSize) {
			entry.Size = attrs.Size
		}
		if strings.Contains(msg.GetProps, GetPropsBucket) {
			entry.Bucket = attrs.Bucket
		}
		if strings.Contains(msg.GetProps, GetPropsCtime) {
			t := attrs.Created
			switch msg.GetTimeFormat {
			case "":
				fallthrough
			case RFC822:
				entry.Ctime = t.Format(time.RFC822)
			default:
				entry.Ctime = t.Format(msg.GetTimeFormat)
			}
		}
		if strings.Contains(msg.GetProps, GetPropsChecksum) {
			entry.Checksum = hex.EncodeToString(attrs.MD5)
		}
		// TODO: other GetMsg props TBD

		reslist.Entries = append(reslist.Entries, entry)
	}
	if glog.V(3) {
		glog.Infof("listbucket count %d", len(reslist.Entries))
	}
	jsbytes, err := json.Marshal(reslist)
	assert(err == nil, err)
	w.Header().Set("Content-Type", "application/json")
	w.Write(jsbytes)
	return
}

// Initialize and create storage client
func createclient() (*storage.Client, context.Context, string) {
	if getProjID() == "" {
		return nil, nil, "Failed to get ProjectID from GCP"
	}
	gctx := context.Background()
	client, err := storage.NewClient(gctx)
	if err != nil {
		return nil, nil, fmt.Sprintf("Failed to create client, err: %v", err)
	}
	return client, gctx, ""
}

// FIXME: revisit error processing
func (cloudif *gcpif) getobj(fqn string, bucket string, objname string) (md5hash string, errstr string) {
	var (
		size int64
	)
	client, gctx, errstr := createclient()
	if errstr != "" {
		return
	}
	o := client.Bucket(bucket).Object(objname)
	attrs, err := o.Attrs(gctx)
	if err != nil {
		return "", fmt.Sprintf("gcp: Failed to get attributes (object %s, bucket %s), err: %v",
			objname, bucket, err)
	}
	omd5 := hex.EncodeToString(attrs.MD5)

	rc, err := o.NewReader(gctx)
	if err != nil {
		return "", fmt.Sprintf("gcp: Failed to create rc (object %s, bucket %s), err: %v",
			objname, bucket, err)
	}
	defer rc.Close()
	if size, md5hash, errstr = ReceiveFileAndFinalize(fqn, objname, omd5, rc); errstr != "" {
		return "", errstr
	}
	stats := getstorstats()
	stats.add("bytesloaded", size)
	if glog.V(3) {
		glog.Infof("gcp: GET %s (bucket %s)", objname, bucket)
	}
	return
}

func (cloudif *gcpif) putobj(file *os.File, bucket, objname string) (errstr string) {
	client, gctx, errstr := createclient()
	if errstr != "" {
		return
	}
	wc := client.Bucket(bucket).Object(objname).NewWriter(gctx)
	_, err := copyBuffer(wc, file)
	if err != nil {
		errstr = fmt.Sprintf("gcp: Failed to copy-buffer (object %s, bucket %s), err: %v", objname, bucket, err)
		return
	}
	if err := wc.Close(); err != nil {
<<<<<<< HEAD
		errstr = fmt.Sprintf("gcp: Failed to close wc (object %s, bucket %s), err: %v",
=======
		errstr = fmt.Sprintf("gcp: Unexpected failure to close wc upon uploading %s (bucket %s), err: %v",
>>>>>>> 98fe4192
			objname, bucket, err)
		return
	}
	if glog.V(3) {
		glog.Infof("gcp: PUT %s (bucket %s) ", objname, bucket)
	}
	return
}

func (cloudif *gcpif) deleteobj(bucket, objname string) (errstr string) {
	client, gctx, errstr := createclient()
	if errstr != "" {
		return
	}
	o := client.Bucket(bucket).Object(objname)
	err := o.Delete(gctx)
	if err != nil {
		errstr = fmt.Sprintf("gcp: Failed to delete %s (bucket %s), err: %v", objname, bucket, err)
		return
	}
	if glog.V(3) {
		glog.Infof("gcp: deleted %s (bucket %s)", objname, bucket)
	}
	return
}<|MERGE_RESOLUTION|>--- conflicted
+++ resolved
@@ -150,11 +150,7 @@
 		return
 	}
 	if err := wc.Close(); err != nil {
-<<<<<<< HEAD
-		errstr = fmt.Sprintf("gcp: Failed to close wc (object %s, bucket %s), err: %v",
-=======
 		errstr = fmt.Sprintf("gcp: Unexpected failure to close wc upon uploading %s (bucket %s), err: %v",
->>>>>>> 98fe4192
 			objname, bucket, err)
 		return
 	}
